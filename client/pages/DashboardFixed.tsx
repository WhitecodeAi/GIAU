import { useState, useEffect } from "react";
import { useNavigate } from "react-router-dom";
import { dashboardAPI, registrationsAPI, logout } from "@/lib/api";

export default function DashboardFixed() {
  const navigate = useNavigate();
<<<<<<< HEAD
=======
  const [currentUser, setCurrentUser] = useState<any>(null);
>>>>>>> d633d6ba
  const [stats, setStats] = useState({
    totalRegistrations: 0,
    totalUsers: 0,
    totalProducts: 0,
    totalCategories: 0,
  });
  const [recentActivity, setRecentActivity] = useState<any[]>([]);
  const [loading, setLoading] = useState(true);

  useEffect(() => {
    fetchDashboardData();
    const userData = localStorage.getItem("user");
    if (userData) {
      try {
        setCurrentUser(JSON.parse(userData));
      } catch {}
    }
  }, []);

  const fetchDashboardData = async () => {
    try {
      const [statsData, activityData] = await Promise.all([
        dashboardAPI.getStatistics(),
        dashboardAPI.getRecentActivity(),
      ]);

      setStats(statsData);
      setRecentActivity(activityData);
    } catch (_error) {
      // Silent fallback: UI will show zeros/empty lists
    } finally {
      setLoading(false);
    }
  };

  const handleLogout = () => {
    logout();
  };

  const handleNewRegistration = () => {
    navigate("/registration");
  };

  const handleViewRegistrations = () => {
    navigate("/registrations");
  };

<<<<<<< HEAD
  const handleViewByUser = () => {
    try {
      const raw = localStorage.getItem("user");
      if (!raw) return navigate("/admin/users");
      const u = JSON.parse(raw);
      if (u?.role === "admin") return navigate("/admin/users");
      if (u?.id) return navigate(`/admin/users/${u.id}/registrations`);
      navigate("/admin/users");
    } catch {
      navigate("/admin/users");
    }
=======
  const handleViewRegistrationsByUser = () => {
    navigate("/my-registrations");
>>>>>>> d633d6ba
  };

  const handleGenerateReports = () => {
    navigate("/reports");
  };

  const handleCompressionTest = () => {
    navigate("/compression-test");
  };

  const handleTestUpload = () => {
    navigate("/test-upload");
  };

  const handleSimpleTest = () => {
    navigate("/test-simple");
  };

  if (loading) {
    return (
      <div className="min-h-screen bg-gray-50 flex items-center justify-center">
        <div className="text-center">
          <div className="animate-spin rounded-full h-12 w-12 border-b-2 border-green-600 mx-auto mb-4"></div>
          <p className="text-gray-600">Loading dashboard...</p>
        </div>
      </div>
    );
  }

  return (
    <div className="min-h-screen bg-gray-50">
      {/* Header */}
      <div className="bg-white shadow-sm border-b border-gray-200 px-6 py-4">
        <div className="flex items-center justify-between">
          <h1 className="text-2xl font-bold text-gray-800">
            GI Registration Dashboard
          </h1>
          <button
            onClick={handleLogout}
            className="bg-red-600 text-white px-4 py-2 rounded-lg hover:bg-red-700 transition-colors"
          >
            Logout
          </button>
        </div>
      </div>

      {/* Main Content */}
      <div className="p-6">
        <div className="grid grid-cols-1 md:grid-cols-2 lg:grid-cols-4 gap-6 mb-8">
          {/* Stats Cards */}
          <div className="bg-white rounded-lg shadow p-6">
            <div className="flex items-center">
              <div className="p-2 bg-blue-100 rounded-lg">
                <svg
                  className="w-6 h-6 text-blue-600"
                  fill="none"
                  stroke="currentColor"
                  viewBox="0 0 24 24"
                >
                  <path
                    strokeLinecap="round"
                    strokeLinejoin="round"
                    strokeWidth={2}
                    d="M9 12h6m-6 4h6m2 5H7a2 2 0 01-2-2V5a2 2 0 012-2h5.586a1 1 0 01.707.293l5.414 5.414a1 1 0 01.293.707V19a2 2 0 01-2 2z"
                  />
                </svg>
              </div>
              <div className="ml-4">
                <p className="text-sm font-medium text-gray-600">
                  Total AU Applicant Registrations
                </p>
                <p className="text-2xl font-bold text-gray-900">
                  {stats.totalRegistrations}
                </p>
              </div>
            </div>
          </div>

          <div className="bg-white rounded-lg shadow p-6">
            <div className="flex items-center">
              <div className="p-2 bg-green-100 rounded-lg">
                <svg
                  className="w-6 h-6 text-green-600"
                  fill="none"
                  stroke="currentColor"
                  viewBox="0 0 24 24"
                >
                  <path
                    strokeLinecap="round"
                    strokeLinejoin="round"
                    strokeWidth={2}
                    d="M12 2l3.09 6.26L22 9.27l-5 4.87 1.18 6.88L12 17.77l-6.18 3.25L7 14.14 2 9.27l6.91-1.01L12 2z"
                  />
                </svg>
              </div>
              <div className="ml-4">
                <p className="text-sm font-medium text-gray-600">
                  Total Data Collectors
                </p>
                <p className="text-2xl font-bold text-gray-900">
                  {stats.totalUsers}
                </p>
              </div>
            </div>
          </div>

          <div className="bg-white rounded-lg shadow p-6">
            <div className="flex items-center">
              <div className="p-2 bg-purple-100 rounded-lg">
                <svg
                  className="w-6 h-6 text-purple-600"
                  fill="none"
                  stroke="currentColor"
                  viewBox="0 0 24 24"
                >
                  <path
                    strokeLinecap="round"
                    strokeLinejoin="round"
                    strokeWidth={2}
                    d="M19 11H5m14 0a2 2 0 012 2v6a2 2 0 01-2 2H5a2 2 0 01-2-2v-6a2 2 0 012-2m14 0V9a2 2 0 00-2-2M5 11V9a2 2 0 012-2m0 0V5a2 2 0 012-2h6a2 2 0 012 2v2M7 7h10"
                  />
                </svg>
              </div>
              <div className="ml-4">
                <p className="text-sm font-medium text-gray-600">
                  Total Products
                </p>
                <p className="text-2xl font-bold text-gray-900">
                  {stats.totalProducts}
                </p>
              </div>
            </div>
          </div>
        </div>

        {/* Action Buttons */}
        <div className="grid grid-cols-1 md:grid-cols-2 lg:grid-cols-3 gap-6">
          <div className="bg-white rounded-lg shadow p-6">
            <h3 className="text-lg font-semibold text-gray-800 mb-4">
              Quick Actions
            </h3>
            <div className="space-y-3">
              <button
                onClick={handleNewRegistration}
                className="w-full bg-green-600 text-white py-3 px-4 rounded-lg hover:bg-green-700 transition-colors"
              >
                New AU Applicant Registration
              </button>
              <button
                onClick={handleViewRegistrations}
                className="w-full bg-blue-600 text-white py-3 px-4 rounded-lg hover:bg-blue-700 transition-colors"
              >
                View All Registrations
              </button>
              <button
                onClick={handleViewRegistrationsByUser}
                className="w-full bg-indigo-600 text-white py-3 px-4 rounded-lg hover:bg-indigo-700 transition-colors"
              >
                View Registrations by User
              </button>
              {/* <button
                onClick={handleCompressionTest}
                className="w-full bg-purple-600 text-white py-3 px-4 rounded-lg hover:bg-purple-700 transition-colors"
              >
                File Compression Test
              </button> */}
            </div>
          </div>

          <div className="bg-white rounded-lg shadow p-6">
            <h3 className="text-lg font-semibold text-gray-800 mb-4">
              Recent Activity
            </h3>
            <div className="space-y-3">
              {recentActivity.length > 0 ? (
                recentActivity.slice(0, 5).map((activity, index) => (
                  <div key={index} className="flex items-center text-sm">
                    <div className="w-2 h-2 rounded-full mr-3 bg-blue-500"></div>
                    <span className="text-gray-600">{activity.message}</span>
                  </div>
                ))
              ) : (
                <div className="text-sm text-gray-500">No recent activity</div>
              )}
            </div>
          </div>

          <div className="bg-white rounded-lg shadow p-6">
            <h3 className="text-lg font-semibold text-gray-800 mb-4">
              System Statistics
            </h3>
            <div className="space-y-3">
              <div className="flex items-center justify-between">
                <span className="text-sm text-gray-600">
                  Total Data Collectors
                </span>
                <span className="text-sm text-blue-600 font-medium">
                  {stats.totalUsers}
                </span>
              </div>
              <div className="flex items-center justify-between">
                <span className="text-sm text-gray-600">
                  Product Categories
                </span>
                <span className="text-sm text-blue-600 font-medium">
                  {stats.totalCategories}
                </span>
              </div>
              <div className="flex items-center justify-between">
                <span className="text-sm text-gray-600">Total Products</span>
                <span className="text-sm text-blue-600 font-medium">
                  {stats.totalProducts}
                </span>
              </div>
            </div>
          </div>
        </div>
      </div>
    </div>
  );
}<|MERGE_RESOLUTION|>--- conflicted
+++ resolved
@@ -4,10 +4,7 @@
 
 export default function DashboardFixed() {
   const navigate = useNavigate();
-<<<<<<< HEAD
-=======
   const [currentUser, setCurrentUser] = useState<any>(null);
->>>>>>> d633d6ba
   const [stats, setStats] = useState({
     totalRegistrations: 0,
     totalUsers: 0,
@@ -55,22 +52,8 @@
     navigate("/registrations");
   };
 
-<<<<<<< HEAD
-  const handleViewByUser = () => {
-    try {
-      const raw = localStorage.getItem("user");
-      if (!raw) return navigate("/admin/users");
-      const u = JSON.parse(raw);
-      if (u?.role === "admin") return navigate("/admin/users");
-      if (u?.id) return navigate(`/admin/users/${u.id}/registrations`);
-      navigate("/admin/users");
-    } catch {
-      navigate("/admin/users");
-    }
-=======
   const handleViewRegistrationsByUser = () => {
     navigate("/my-registrations");
->>>>>>> d633d6ba
   };
 
   const handleGenerateReports = () => {
