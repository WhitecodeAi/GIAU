import { useEffect, useMemo, useState } from "react";
import { useNavigate } from "react-router-dom";
import { Button } from "@/components/ui/button";
import { Card, CardContent, CardHeader, CardTitle } from "@/components/ui/card";
import { Input } from "@/components/ui/input";
import { Badge } from "@/components/ui/badge";
import { LogOut, ArrowLeft, Search, Calendar, Eye } from "lucide-react";
import { registrationsAPI, logout } from "@/lib/api";

interface RegistrationItem {
  id: number;
  name: string;
  created_at: string;
  phone?: string;
  email?: string;
  category_name?: string;
  category_names?: string;
  existing_products?: string;
  selected_products?: string;
  aadhar_number?: string;
  voter_id?: string;
  pan_number?: string;
  documentUrls?: {
    aadharCard?: string;
    panCard?: string;
    proofOfProduction?: string;
    signature?: string;
    photo?: string;
  };
}

export default function MyRegistrations() {
  const navigate = useNavigate();
  const [user, setUser] = useState<any>(null);
  const [loading, setLoading] = useState(true);
  const [registrations, setRegistrations] = useState<RegistrationItem[]>([]);
  const [search, setSearch] = useState("");
  const [selected, setSelected] = useState<RegistrationItem | null>(null);
  const [isExporting, setIsExporting] = useState(false);

  useEffect(() => {
    const stored = localStorage.getItem("user");
    if (!stored) {
      navigate("/");
      return;
    }
    try {
      setUser(JSON.parse(stored));
    } catch {}
    loadMyRegistrations();
  }, [navigate]);

  const loadMyRegistrations = async () => {
    try {
      setLoading(true);
      const data = await registrationsAPI.getUserRegistrations();
      const list = Array.isArray(data) ? data : data?.registrations || [];
      setRegistrations(list as any);
    } catch (_err) {
      setRegistrations([]);
    } finally {
      setLoading(false);
    }
  };

  const filtered = useMemo(() => {
    const q = search.trim().toLowerCase();
    if (!q) return registrations;
    return registrations.filter((r) =>
      [r.name, r.phone, r.email, r.category_name, r.category_names]
        .filter(Boolean)
        .some((v) => String(v).toLowerCase().includes(q)),
    );
  }, [search, registrations]);

  const formatDate = (s: string) =>
    new Date(s).toLocaleString("en-IN", {
      year: "numeric",
      month: "short",
      day: "2-digit",
      hour: "2-digit",
      minute: "2-digit",
    });

  const handleExport = async () => {
    const stored = localStorage.getItem("user");
    if (!stored) {
      navigate("/");
      return;
    }
    const me = JSON.parse(stored);
    const userId = me?.id;
    if (!userId) return;
<<<<<<< HEAD
    setIsExporting(true);
=======

    setIsExporting(true);

    // Use server-side export which properly handles individual products and production details
>>>>>>> 954a1f7a
    const bases = [
      (import.meta as any).env?.VITE_API_URL || "/api",
      "/.netlify/functions/api",
    ];
<<<<<<< HEAD
=======

>>>>>>> 954a1f7a
    let success = false;
    for (const base of bases) {
      try {
        const res = await fetch(`${base}/registrations/export-by-user`, {
          method: "POST",
          headers: { "Content-Type": "application/json" },
<<<<<<< HEAD
          body: JSON.stringify({ userId }),
=======
          body: JSON.stringify({
            userId,
            // Pass filtered registration IDs to only export current view
            registrationIds: filtered.map((r) => r.id),
          }),
>>>>>>> 954a1f7a
        });
        if (res.ok) {
          const blob = await res.blob();
          const url = window.URL.createObjectURL(blob);
          const a = document.createElement("a");
          a.href = url;
          // rely on server filename when possible
          const cd = res.headers.get("Content-Disposition") || "";
          const m = cd.match(/filename="?([^";]+)"?/i);
          a.download =
            m?.[1] ||
<<<<<<< HEAD
            `my_registrations_${new Date().toISOString().slice(0, 10)}.csv`;
=======
            `my_registrations_detailed_${new Date().toISOString().slice(0, 10)}.csv`;
>>>>>>> 954a1f7a
          document.body.appendChild(a);
          a.click();
          document.body.removeChild(a);
          window.URL.revokeObjectURL(url);
          success = true;
          break;
        }
      } catch {
        // try next base
      }
    }
    setIsExporting(false);
    if (!success) {
      alert("Export failed. Please try again later.");
    }
  };

  if (selected) {
    return (
      <div className="min-h-screen bg-gray-50 p-4">
        <div className="max-w-7xl mx-auto">
          <div className="flex items-center justify-between mb-6">
            <Button
              variant="outline"
              onClick={() => setSelected(null)}
              className="flex items-center gap-2"
            >
              <ArrowLeft className="w-4 h-4" /> Back to My Registrations
            </Button>
            <div className="flex items-center gap-2">
              <Button
                onClick={handleExport}
                disabled={isExporting}
                className="btn-primary"
              >
                {isExporting ? "Exporting..." : "Export to Excel"}
              </Button>
              <Button
                variant="outline"
                onClick={logout}
                className="flex items-center gap-2"
              >
                <LogOut className="w-4 h-4" /> Logout
              </Button>
            </div>
          </div>

          <Card>
            <CardHeader>
              <CardTitle className="flex items-center justify-between">
                Registration Details - #{selected.id}
                <Badge variant="outline">User: {user?.username}</Badge>
              </CardTitle>
            </CardHeader>
            <CardContent className="space-y-6">
              <div className="grid grid-cols-1 md:grid-cols-2 gap-6">
                <div className="space-y-4">
                  <h3 className="text-lg font-semibold text-gray-900">
                    Personal Information
                  </h3>
                  <div className="space-y-2">
                    <div>
                      <span className="font-medium">Name:</span> {selected.name}
                    </div>
                    <div>
                      <span className="font-medium">Mobile Number:</span>{" "}
                      {selected.phone}
                    </div>
                    {selected.email && (
                      <div>
                        <span className="font-medium">Email:</span>{" "}
                        {selected.email}
                      </div>
                    )}
                    {selected.aadhar_number && (
                      <div>
                        <span className="font-medium">Aadhar Number:</span>{" "}
                        {selected.aadhar_number}
                      </div>
                    )}
                    {selected.voter_id && (
                      <div>
                        <span className="font-medium">Voter ID:</span>{" "}
                        {selected.voter_id}
                      </div>
                    )}
                    {selected.pan_number && (
                      <div>
                        <span className="font-medium">PAN Number:</span>{" "}
                        {selected.pan_number}
                      </div>
                    )}
                  </div>
                </div>
                <div className="space-y-4">
                  <h3 className="text-lg font-semibold text-gray-900">
                    Product Information
                  </h3>
                  <div className="space-y-2">
                    <div>
                      <span className="font-medium">Categories:</span>{" "}
                      {selected.category_names || selected.category_name ? (
                        <div className="flex flex-wrap gap-2 mt-2">
                          {(
                            selected.category_names ||
                            selected.category_name ||
                            ""
                          )
                            .split(",")
                            .map((c, i) => (
                              <Badge
                                key={i}
                                variant="outline"
                                className="bg-blue-50 text-blue-700 border-blue-200"
                              >
                                {c.trim()}
                              </Badge>
                            ))}
                        </div>
                      ) : (
                        <span className="text-gray-600">-</span>
                      )}
                    </div>
                    {selected.existing_products && (
                      <div>
                        <span className="font-medium">Existing Products:</span>{" "}
                        {selected.existing_products}
                      </div>
                    )}
                    {selected.selected_products && (
                      <div>
                        <span className="font-medium">Selected Products:</span>{" "}
                        {selected.selected_products}
                      </div>
                    )}
                    <div>
                      <span className="font-medium">Registration Date:</span>
                      <p className="text-gray-600">
                        {formatDate(selected.created_at)}
                      </p>
                    </div>
                  </div>
                </div>
              </div>

              <div className="mt-8">
                <h3 className="text-lg font-semibold text-gray-900 mb-4">
                  Uploaded Documents
                </h3>
                <div className="grid grid-cols-1 md:grid-cols-2 lg:grid-cols-3 gap-6">
                  {selected.documentUrls?.aadharCard && (
                    <div className="space-y-2">
                      <h4 className="font-medium text-gray-700">Aadhar Card</h4>
                      <div className="border border-gray-200 rounded-lg overflow-hidden">
                        <img
                          src={selected.documentUrls.aadharCard}
                          alt="Aadhar Card"
                          className="w-full h-48 object-cover"
                          onError={(e) => {
                            (e.target as HTMLImageElement).src =
                              "/placeholder.svg";
                          }}
                        />
                      </div>
                    </div>
                  )}
                  {selected.documentUrls?.panCard && (
                    <div className="space-y-2">
                      <h4 className="font-medium text-gray-700">PAN Card</h4>
                      <div className="border border-gray-200 rounded-lg overflow-hidden">
                        <img
                          src={selected.documentUrls.panCard}
                          alt="PAN Card"
                          className="w-full h-48 object-cover"
                          onError={(e) => {
                            (e.target as HTMLImageElement).src =
                              "/placeholder.svg";
                          }}
                        />
                      </div>
                    </div>
                  )}
                  {selected.documentUrls?.proofOfProduction && (
                    <div className="space-y-2">
                      <h4 className="font-medium text-gray-700">
                        Proof of Production
                      </h4>
                      <div className="border border-gray-200 rounded-lg overflow-hidden">
                        <img
                          src={selected.documentUrls.proofOfProduction}
                          alt="Proof of Production"
                          className="w-full h-48 object-cover"
                          onError={(e) => {
                            (e.target as HTMLImageElement).src =
                              "/placeholder.svg";
                          }}
                        />
                      </div>
                    </div>
                  )}
                  {selected.documentUrls?.signature && (
                    <div className="space-y-2">
                      <h4 className="font-medium text-gray-700">Signature</h4>
                      <div className="border border-gray-200 rounded-lg overflow-hidden">
                        <img
                          src={selected.documentUrls.signature}
                          alt="Signature"
                          className="w-full h-48 object-cover"
                          onError={(e) => {
                            (e.target as HTMLImageElement).src =
                              "/placeholder.svg";
                          }}
                        />
                      </div>
                    </div>
                  )}
                  {selected.documentUrls?.photo && (
                    <div className="space-y-2">
                      <h4 className="font-medium text-gray-700">
                        Profile Photo
                      </h4>
                      <div className="border border-gray-200 rounded-lg overflow-hidden">
                        <img
                          src={selected.documentUrls.photo}
                          alt="Profile Photo"
                          className="w-full h-48 object-cover"
                          onError={(e) => {
                            (e.target as HTMLImageElement).src =
                              "/placeholder.svg";
                          }}
                        />
                      </div>
                    </div>
                  )}
                </div>
                {!selected.documentUrls?.aadharCard &&
                  !selected.documentUrls?.panCard &&
                  !selected.documentUrls?.proofOfProduction &&
                  !selected.documentUrls?.signature &&
                  !selected.documentUrls?.photo && (
                    <div className="text-center py-8 text-gray-500">
                      No documents uploaded for this registration.
                    </div>
                  )}
              </div>
            </CardContent>
          </Card>
        </div>
      </div>
    );
  }

  return (
    <div className="min-h-screen bg-gray-50">
      <div className="bg-white shadow-sm border-b border-gray-200 px-6 py-4">
        <div className="flex items-center justify-between">
          <div className="flex items-center gap-4">
            <Button
              variant="outline"
              onClick={() => navigate("/dashboard")}
              className="flex items-center gap-2"
            >
              <ArrowLeft className="w-4 h-4" />
              Back to Dashboard
            </Button>
            <div>
              <h1 className="text-2xl font-bold text-gray-800">
                My Registrations
              </h1>
              <p className="text-gray-600">
                Registrations submitted by {user?.username ?? "you"}
              </p>
            </div>
          </div>
          <div className="flex items-center gap-2">
            <Button
              onClick={handleExport}
              disabled={isExporting}
              className="btn-primary"
            >
              {isExporting ? "Exporting..." : "Export to Excel"}
            </Button>
            <Button
              variant="outline"
              onClick={logout}
              className="flex items-center gap-2"
            >
              <LogOut className="w-4 h-4" /> Logout
            </Button>
          </div>
        </div>
      </div>

      <div className="p-6 max-w-7xl mx-auto">
        <Card className="mb-6">
          <CardContent className="pt-6">
            <div className="flex flex-col md:flex-row gap-4">
              <div className="flex-1">
                <div className="relative">
                  <Search className="absolute left-3 top-1/2 transform -translate-y-1/2 text-gray-400 w-4 h-4" />
                  <Input
                    placeholder="Search by name, mobile number, or category..."
                    value={search}
                    onChange={(e) => setSearch(e.target.value)}
                    className="pl-10"
                  />
                </div>
              </div>
            </div>
          </CardContent>
        </Card>

        {loading ? (
          <div className="flex items-center justify-center py-12">
            <div className="w-8 h-8 animate-spin rounded-full border-2 border-blue-600 border-t-transparent" />
            <span className="ml-2 text-gray-600">Loading registrations...</span>
          </div>
        ) : (
          <>
            <div className="grid gap-4 mb-6">
              {filtered.length === 0 ? (
                <Card>
                  <CardContent className="pt-6">
                    <div className="text-center py-8">
                      <p className="text-gray-500">No registrations found.</p>
                    </div>
                  </CardContent>
                </Card>
              ) : (
                filtered.map((r) => (
                  <Card
                    key={r.id}
                    className="hover:shadow-md transition-shadow"
                  >
                    <CardContent className="pt-6">
                      <div className="flex items-center justify-between">
                        <div className="flex-1 space-y-2 min-w-0">
                          <div className="flex items-center gap-4">
                            <h3 className="text-lg font-semibold text-gray-900 truncate">
                              {r.name}
                            </h3>
                          </div>
                          <div className="grid grid-cols-1 md:grid-cols-2 lg:grid-cols-4 gap-4 text-sm text-gray-600">
                            <div>
                              <span className="font-medium">
                                Registration ID:
                              </span>{" "}
                              #{r.id}
                            </div>
                            {r.phone && (
                              <div>
                                <span className="font-medium">
                                  Mobile Number:
                                </span>{" "}
                                {r.phone}
                              </div>
                            )}
                            <div>
                              <span className="font-medium">Categories:</span>{" "}
                              {r.categories &&
                              (r as any).categories.length > 0 ? (
                                <div className="flex flex-wrap gap-1 mt-1">
                                  {(r as any).categories.map((c: any) => (
                                    <Badge
                                      key={c.id}
                                      variant="secondary"
                                      className="text-xs"
                                    >
                                      {c.name}
                                    </Badge>
                                  ))}
                                </div>
                              ) : (
                                <span className="text-gray-600">
                                  {r.category_names || r.category_name}
                                </span>
                              )}
                            </div>
                            <div className="text-sm text-gray-500">
                              Submitted on {formatDate(r.created_at)}
                            </div>
                          </div>
                        </div>
                        <Button
                          variant="outline"
                          size="sm"
                          onClick={() => setSelected(r)}
                          className="flex items-center gap-2"
                        >
                          <Eye className="w-4 h-4" /> View Details
                        </Button>
                      </div>
                    </CardContent>
                  </Card>
                ))
              )}
            </div>
          </>
        )}
      </div>
    </div>
  );
}<|MERGE_RESOLUTION|>--- conflicted
+++ resolved
@@ -91,37 +91,26 @@
     const me = JSON.parse(stored);
     const userId = me?.id;
     if (!userId) return;
-<<<<<<< HEAD
+
     setIsExporting(true);
-=======
-
-    setIsExporting(true);
 
     // Use server-side export which properly handles individual products and production details
->>>>>>> 954a1f7a
     const bases = [
       (import.meta as any).env?.VITE_API_URL || "/api",
       "/.netlify/functions/api",
     ];
-<<<<<<< HEAD
-=======
-
->>>>>>> 954a1f7a
+
     let success = false;
     for (const base of bases) {
       try {
         const res = await fetch(`${base}/registrations/export-by-user`, {
           method: "POST",
           headers: { "Content-Type": "application/json" },
-<<<<<<< HEAD
-          body: JSON.stringify({ userId }),
-=======
           body: JSON.stringify({
             userId,
             // Pass filtered registration IDs to only export current view
             registrationIds: filtered.map((r) => r.id),
           }),
->>>>>>> 954a1f7a
         });
         if (res.ok) {
           const blob = await res.blob();
@@ -133,11 +122,7 @@
           const m = cd.match(/filename="?([^";]+)"?/i);
           a.download =
             m?.[1] ||
-<<<<<<< HEAD
-            `my_registrations_${new Date().toISOString().slice(0, 10)}.csv`;
-=======
             `my_registrations_detailed_${new Date().toISOString().slice(0, 10)}.csv`;
->>>>>>> 954a1f7a
           document.body.appendChild(a);
           a.click();
           document.body.removeChild(a);
