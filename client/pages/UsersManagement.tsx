import { useState, useEffect } from "react";
import { Button } from "@/components/ui/button";
import { Input } from "@/components/ui/input";
import { Card, CardContent, CardHeader, CardTitle } from "@/components/ui/card";
import { Badge } from "@/components/ui/badge";
import {
  Search,
  User,
  LogOut,
  Users,
  Calendar,
  Eye,
  ArrowLeft,
  FileText,
} from "lucide-react";
import { useNavigate } from "react-router-dom";
import { format } from "date-fns";
import { apiRequest } from "@/lib/api";

interface UserWithStats {
  id: number;
  username: string;
  email: string;
  role: string;
  created_at: string;
  last_login?: string;
  total_registrations: number;
  latest_registration_date?: string;
}

interface Pagination {
  page: number;
  limit: number;
  total: number;
  totalPages: number;
}

export default function UsersManagement() {
  const [user, setUser] = useState<any>(null);
  const [users, setUsers] = useState<UserWithStats[]>([]);
  const [loading, setLoading] = useState(true);
  const [searchTerm, setSearchTerm] = useState("");
  const [startDate, setStartDate] = useState<string>("");
  const [endDate, setEndDate] = useState<string>("");
  const [exporting, setExporting] = useState(false);
  const [currentPage, setCurrentPage] = useState(1);
  const [pagination, setPagination] = useState<Pagination>({
    page: 1,
    limit: 10,
    total: 0,
    totalPages: 1,
  });
  const navigate = useNavigate();

  useEffect(() => {
    const userData = localStorage.getItem("user");
    if (userData) {
      const parsedUser = JSON.parse(userData);
<<<<<<< HEAD
      if (parsedUser.role !== "admin") {
        navigate(`/admin/users/${parsedUser.id}/registrations`);
        return;
      }
=======
>>>>>>> d633d6ba
      setUser(parsedUser);
      fetchUsers();
    } else {
      navigate("/");
    }
  }, [navigate, currentPage]);

  const fetchUsers = async () => {
    try {
      setLoading(true);
<<<<<<< HEAD
      const userData = localStorage.getItem("user");
      const token = userData ? JSON.parse(userData).token : null;
      const response = await fetch(
        `/api/users?page=${currentPage}&limit=100000${searchTerm ? `&search=${encodeURIComponent(searchTerm)}` : ""}`,
        {
          headers: {
            Authorization: `Bearer ${token}`,
          },
        },
      );

      if (!response.ok) {
        throw new Error("Failed to fetch users");
      }

      const data = await response.json();
      setUsers(data.users || []);
      setPagination(data.pagination);
=======
      const params = new URLSearchParams({
        page: String(currentPage),
        limit: String(10),
      });
      if (searchTerm) params.set("search", searchTerm);
      const data = await apiRequest<{
        users: UserWithStats[];
        pagination: Pagination;
      }>(`/users?${params.toString()}`);
      setUsers((data as any).users || []);
      setPagination((data as any).pagination);
>>>>>>> d633d6ba
    } catch (error) {
      console.error("Failed to fetch users:", error);
    } finally {
      setLoading(false);
    }
  };

  const handleLogout = () => {
    localStorage.removeItem("user");
    localStorage.removeItem("token");
    navigate("/");
  };

  const handleSearch = () => {
    setCurrentPage(1);
    fetchUsers();
  };

  const handlePageChange = (page: number) => {
    setCurrentPage(page);
  };

  const handleExportByDateRange = async () => {
    if (!startDate || !endDate) {
      alert("Please select both start and end dates");
      return;
    }
    try {
      setExporting(true);
      const res = await fetch("/api/users/export", {
        method: "POST",
        headers: { "Content-Type": "application/json" },
        body: JSON.stringify({ startDate, endDate }),
      });
      if (!res.ok) {
        let message = `HTTP ${res.status}`;
        try {
          const ct = res.headers.get("Content-Type") || "";
          if (ct.includes("application/json")) {
            const j = await res.json();
            if (j?.error) message = j.error;
          } else {
            const t = await res.text();
            if (t) message = t;
          }
        } catch {}
        throw new Error(message);
      }
      const blob = await res.blob();
      const url = window.URL.createObjectURL(blob);
      const a = document.createElement("a");
      a.href = url;
      a.style.display = "none";
      a.download = `users_export_${startDate}_to_${endDate}.csv`;
      document.body.appendChild(a);
      a.click();
      window.URL.revokeObjectURL(url);
      document.body.removeChild(a);
    } catch (e) {
      console.error("Export error:", e);
      alert(e instanceof Error ? e.message : "Failed to export");
    } finally {
      setExporting(false);
    }
  };

  const filteredUsers = users.filter(
    (u) =>
      u.username.toLowerCase().includes(searchTerm.toLowerCase()) ||
      u.email.toLowerCase().includes(searchTerm.toLowerCase()),
  );

  const formatDate = (dateString: string) => {
    return format(new Date(dateString), "MMM dd, yyyy");
  };

  const getRoleBadgeVariant = (role: string) => {
    switch (role) {
      case "admin":
        return "destructive";
      default:
        return "secondary";
    }
  };

  if (!user) return null;

  return (
    <div className="min-h-screen bg-gray-50">
      {/* Header */}
      <div className="bg-white shadow-sm border-b border-gray-200 px-6 py-4">
        <div className="flex items-center justify-between">
          <div className="flex items-center gap-4">
            <Button
              variant="outline"
              onClick={() => navigate("/admin")}
              className="flex items-center gap-2"
            >
              <ArrowLeft className="w-4 h-4" />
              Back to Dashboard
            </Button>
            <div>
              <h1 className="text-2xl font-bold text-gray-800">
                Users Management
              </h1>
              <p className="text-gray-600">
                Manage users and view their registrations
              </p>
            </div>
          </div>

          <div className="flex items-center gap-4">
            <div className="flex items-center gap-2 px-3 py-2 bg-green-50 rounded-lg">
              <User size={16} className="text-green-600" />
              <span className="text-green-700 font-medium">
                {user.username}
              </span>
              <Badge variant="outline" className="bg-green-100 text-green-700">
                Admin
              </Badge>
            </div>
            <Button onClick={handleLogout} variant="outline" size="sm">
              <LogOut size={16} className="mr-2" />
              Logout
            </Button>
          </div>
        </div>
      </div>

      {/* Main Content */}
      <div className="p-6">
        {/* Statistics Cards */}
        <div className="grid grid-cols-1 md:grid-cols-4 gap-6 mb-6">
          <Card>
            <CardHeader className="flex flex-row items-center justify-between space-y-0 pb-2">
              <CardTitle className="text-sm font-medium">Total Users</CardTitle>
              <Users className="h-4 w-4 text-muted-foreground" />
            </CardHeader>
            <CardContent>
              <div className="text-2xl font-bold">{pagination.total}</div>
            </CardContent>
          </Card>

          <Card>
            <CardHeader className="flex flex-row items-center justify-between space-y-0 pb-2">
              <CardTitle className="text-sm font-medium">
                Active Users
              </CardTitle>
              <User className="h-4 w-4 text-muted-foreground" />
            </CardHeader>
            <CardContent>
              <div className="text-2xl font-bold">
                {users.filter((u) => u.total_registrations > 0).length}
              </div>
            </CardContent>
          </Card>

          <Card>
            <CardHeader className="flex flex-row items-center justify-between space-y-0 pb-2">
              <CardTitle className="text-sm font-medium">Admin Users</CardTitle>
              <User className="h-4 w-4 text-muted-foreground" />
            </CardHeader>
            <CardContent>
              <div className="text-2xl font-bold">
                {users.filter((u) => u.role === "admin").length}
              </div>
            </CardContent>
          </Card>

          <Card>
            <CardHeader className="flex flex-row items-center justify-between space-y-0 pb-2">
              <CardTitle className="text-sm font-medium">
                Regular Users
              </CardTitle>
              <User className="h-4 w-4 text-muted-foreground" />
            </CardHeader>
            <CardContent>
              <div className="text-2xl font-bold">
                {users.filter((u) => u.role === "user").length}
              </div>
            </CardContent>
          </Card>
        </div>

        {/* Search + Export Bar */}
        <Card className="mb-6">
          <CardContent className="pt-6">
            <div className="flex flex-col gap-4">
              <div className="flex flex-col md:flex-row gap-4">
                <div className="flex-1">
                  <div className="relative">
                    <Search
                      className="absolute left-3 top-1/2 transform -translate-y-1/2 text-gray-400"
                      size={16}
                    />
                    <Input
                      type="text"
                      placeholder="Search by username or email..."
                      value={searchTerm}
                      onChange={(e) => setSearchTerm(e.target.value)}
                      onKeyPress={(e) => e.key === "Enter" && handleSearch()}
                      className="pl-10"
                    />
                  </div>
                </div>
                <Button
                  onClick={handleSearch}
                  className="bg-green-600 hover:bg-green-700"
                >
                  <Search size={16} className="mr-2" />
                  Search
                </Button>
              </div>

              <div className="grid grid-cols-1 md:grid-cols-4 gap-4">
                <div className="md:col-span-1">
                  <div className="text-sm text-gray-700 font-medium mb-1">
                    Start Date
                  </div>
                  <Input
                    type="date"
                    value={startDate}
                    onChange={(e) => setStartDate(e.target.value)}
                  />
                </div>
                <div className="md:col-span-1">
                  <div className="text-sm text-gray-700 font-medium mb-1">
                    End Date
                  </div>
                  <Input
                    type="date"
                    value={endDate}
                    onChange={(e) => setEndDate(e.target.value)}
                  />
                </div>
                <div className="md:col-span-2 flex items-end">
                  <Button
                    onClick={handleExportByDateRange}
                    disabled={exporting}
                    className="bg-blue-600 hover:bg-blue-700 w-full md:w-auto"
                  >
                    {exporting ? "Exporting..." : "Export CSV by Date Range"}
                  </Button>
                </div>
              </div>
            </div>
          </CardContent>
        </Card>

        {/* Users Table */}
        <Card>
          <CardHeader>
            <CardTitle>All Users</CardTitle>
          </CardHeader>
          <CardContent>
            {loading ? (
              <div className="space-y-4">
                {[1, 2, 3, 4, 5].map((i) => (
                  <div
                    key={i}
                    className="animate-pulse bg-gray-200 h-20 rounded"
                  ></div>
                ))}
              </div>
            ) : (
              <div className="space-y-4">
                {filteredUsers.length === 0 ? (
                  <div className="text-center py-8 text-gray-500">
                    No users found
                  </div>
                ) : (
                  filteredUsers.map((userData) => (
                    <div
                      key={userData.id}
                      className="border rounded-lg p-4 bg-white border-gray-200 hover:bg-gray-50 transition-colors"
                    >
                      <div className="flex items-start gap-4">
                        <div className="flex-1 grid grid-cols-1 md:grid-cols-4 gap-4">
                          <div>
                            <div className="flex items-center gap-2 mb-2">
                              <div className="w-8 h-8 bg-blue-100 rounded-full flex items-center justify-center">
                                <User size={16} className="text-blue-600" />
                              </div>
                              <div>
                                <h3 className="font-semibold text-gray-900">
                                  {userData.username}
                                </h3>
                                <p className="text-sm text-gray-600">
                                  ID: #{userData.id}
                                </p>
                              </div>
                            </div>
                          </div>

                          <div>
                            <p className="text-sm">
                              <strong>Email:</strong>{" "}
                              {userData.email || "Not provided"}
                            </p>
                            <div className="flex items-center gap-2 mt-1">
                              <strong className="text-sm">Role:</strong>
                              <Badge
                                variant={getRoleBadgeVariant(userData.role)}
                              >
                                {userData.role}
                              </Badge>
                            </div>
                          </div>

                          <div>
                            <p className="text-sm">
                              <strong>Registrations:</strong>{" "}
                              {userData.total_registrations}
                            </p>
                            {userData.latest_registration_date && (
                              <p className="text-sm text-gray-600 mt-1">
                                <strong>Latest:</strong>{" "}
                                {formatDate(userData.latest_registration_date)}
                              </p>
                            )}
                          </div>

                          <div>
                            <p className="text-sm">
                              <strong>Joined:</strong>{" "}
                              {formatDate(userData.created_at)}
                            </p>
                            {userData.last_login && (
                              <p className="text-sm text-gray-600 mt-1">
                                <strong>Last login:</strong>{" "}
                                {formatDate(userData.last_login)}
                              </p>
                            )}
                          </div>
                        </div>

                        <div className="flex flex-col gap-2">
                          <Button
                            size="sm"
                            variant="outline"
                            onClick={() =>
                              navigate(
                                `/admin/users/${userData.id}/registrations`,
                              )
                            }
                            disabled={userData.total_registrations === 0}
                            className="flex items-center gap-2"
                          >
                            <FileText size={14} />
                            View Registrations ({userData.total_registrations})
                          </Button>
                        </div>
                      </div>
                    </div>
                  ))
                )}
              </div>
            )}

            {/* Pagination */}
            {false && (
              <div className="flex justify-center gap-2 mt-6">
                <Button
                  onClick={() => handlePageChange(currentPage - 1)}
                  disabled={currentPage === 1}
                  variant="outline"
                  size="sm"
                >
                  Previous
                </Button>

                <span className="px-4 py-2 text-sm">
                  Page {currentPage} of {pagination.totalPages}
                </span>

                <Button
                  onClick={() => handlePageChange(currentPage + 1)}
                  disabled={currentPage === pagination.totalPages}
                  variant="outline"
                  size="sm"
                >
                  Next
                </Button>
              </div>
            )}
          </CardContent>
        </Card>
      </div>
    </div>
  );
}<|MERGE_RESOLUTION|>--- conflicted
+++ resolved
@@ -56,13 +56,6 @@
     const userData = localStorage.getItem("user");
     if (userData) {
       const parsedUser = JSON.parse(userData);
-<<<<<<< HEAD
-      if (parsedUser.role !== "admin") {
-        navigate(`/admin/users/${parsedUser.id}/registrations`);
-        return;
-      }
-=======
->>>>>>> d633d6ba
       setUser(parsedUser);
       fetchUsers();
     } else {
@@ -73,26 +66,6 @@
   const fetchUsers = async () => {
     try {
       setLoading(true);
-<<<<<<< HEAD
-      const userData = localStorage.getItem("user");
-      const token = userData ? JSON.parse(userData).token : null;
-      const response = await fetch(
-        `/api/users?page=${currentPage}&limit=100000${searchTerm ? `&search=${encodeURIComponent(searchTerm)}` : ""}`,
-        {
-          headers: {
-            Authorization: `Bearer ${token}`,
-          },
-        },
-      );
-
-      if (!response.ok) {
-        throw new Error("Failed to fetch users");
-      }
-
-      const data = await response.json();
-      setUsers(data.users || []);
-      setPagination(data.pagination);
-=======
       const params = new URLSearchParams({
         page: String(currentPage),
         limit: String(10),
@@ -104,7 +77,6 @@
       }>(`/users?${params.toString()}`);
       setUsers((data as any).users || []);
       setPagination((data as any).pagination);
->>>>>>> d633d6ba
     } catch (error) {
       console.error("Failed to fetch users:", error);
     } finally {
